/////////////////////////////////////////////////////////////////////////////
/**
 * @module geo
 */
//////////////////////////////////////////////////////////////////////////////

//////////////////////////////////////////////////////////////////////////////
/**
 * Create a new instance of class map
 *
 * @class Creates a new map inside of the given HTML layer (Typically DIV)
 * @returns {geo.map}
 */
//////////////////////////////////////////////////////////////////////////////
geo.map = function (arg) {
  "use strict";
  if (!(this instanceof geo.map)) {
    return new geo.map(arg);
  }
  arg = arg || {};
  geo.sceneObject.call(this, arg);
  arg.layers = arg.layers === undefined ? [] : arg.layers;

  ////////////////////////////////////////////////////////////////////////////
  /**
   * Private member variables
   * @private
   */
  ////////////////////////////////////////////////////////////////////////////
  var m_this = this,
      m_x = 0,
      m_y = 0,
      m_node = $(arg.node),
      m_width = arg.width || m_node.width(),
      m_height = arg.height || m_node.height(),
      m_gcs = arg.gcs === undefined ? "EPSG:4326" : arg.gcs,
      m_uigcs = arg.uigcs === undefined ? "EPSG:4326" : arg.uigcs,
      m_center = { x: 0, y: 0 },
      m_zoom = arg.zoom === undefined ? 1 : arg.zoom,
      m_baseLayer = null,
      toMillis, calculateGlobalAnimationRange, cloneTimestep,
      m_animationState = {range: null, timestep: null, layers: null},
      m_intervalMap = {},
      m_pause,
      m_stop,
      m_fileReader = null,
      m_interactor = null,
      m_validZoomRange = { min: 0, max: 16 },
      m_transition = null;

  m_intervalMap.milliseconds = 1;
  m_intervalMap.seconds = m_intervalMap.milliseconds * 1000;
  m_intervalMap.minutes = m_intervalMap.seconds * 60;
  m_intervalMap.hours = m_intervalMap.minutes * 60;
  m_intervalMap.days = m_intervalMap.hours * 24;
  m_intervalMap.weeks = m_intervalMap.days * 7;
  m_intervalMap.months = m_intervalMap.weeks * 4;
  m_intervalMap.years = m_intervalMap.months * 12;

  this.geoOn(geo.event.animationPause, function () { m_pause = true; });
  this.geoOn(geo.event.animationStop, function () { m_stop = true; });

  if (arg.center) {
    if (Array.isArray(arg.center)) {
      arg.center = {
        x: arg.center[1],
        y: arg.center[0]
      };
    }
  }

  toMillis = function (delta) {
    var deltaLowercase = delta.toLowerCase();
    return m_intervalMap[deltaLowercase];
  };

  calculateGlobalAnimationRange = function (layers) {
    var delta, deltaUnits, start = null, end = null, layerTimeRange, layerDelta,
        indexTimestep = false, smallestDeltaInMillis = Number.MAX_VALUE, i;

    for (i = 0; i < layers.length; i += 1) {
      layerTimeRange = layers[i].timeRange();

      if (!layerTimeRange) {
        continue;
      }

      if (layerTimeRange.deltaUnits === "index") {
        indexTimestep = true;
        layerDelta = layerTimeRange.delta;
      }
      else {
        if (indexTimestep) {
          throw "Can't mix index timesteps with time based timesteps";
        }

        layerDelta = toMillis(layerTimeRange.deltaUnits) * layerTimeRange.delta;
      }

      if (layerDelta < smallestDeltaInMillis) {
        delta = layerTimeRange.delta;
        deltaUnits = layerTimeRange.deltaUnits;
        smallestDeltaInMillis = layerDelta;
      }

      if (start === null || layerTimeRange.start < start) {
        start = layerTimeRange.start;
      }

      if (end === null || layerTimeRange.end < end) {
        end = layerTimeRange.end;
      }
    }

    return {
      "start": start,
      "end": end,
      "delta": delta,
      "deltaUnits": deltaUnits
    };
  };

  cloneTimestep = function (timestep) {

    if (timestep instanceof Date) {
      timestep = new Date(timestep.getTime());
    }

    return timestep;
  };

  ////////////////////////////////////////////////////////////////////////////
  /**
   * Get map gcs
   *
   * @returns {String EPSG format}
   */
  ////////////////////////////////////////////////////////////////////////////
  this.gcs = function (arg) {
    if (arg === undefined) {
      return m_gcs;
    }
    m_gcs = arg;
    return m_this;
  };

  ////////////////////////////////////////////////////////////////////////////
  /**
   * Get map user interface GCS
   *
   * @returns {String EPSG format}
   */
  ////////////////////////////////////////////////////////////////////////////
  this.uigcs = function () {
    return m_uigcs;
  };

  ////////////////////////////////////////////////////////////////////////////
  /**
   * Get root node of the map
   *
   * @returns {jquery object}
   */
  ////////////////////////////////////////////////////////////////////////////
  this.node = function () {
    return m_node;
  };

  ////////////////////////////////////////////////////////////////////////////
  /**
   * Get/Set zoom level of the map
   *
   * @returns {Number|geo.map}
   */
  ////////////////////////////////////////////////////////////////////////////
  this.zoom = function (val, direction) {
    var base, evt, previousCenter;
    if (val === undefined) {
      return m_zoom;
    }

    val = Math.min(m_validZoomRange.max, Math.max(val, m_validZoomRange.min));
    if (val === m_zoom) {
      return m_this;
    }

    base = m_this.baseLayer();

    evt = {
      geo: {},
      zoomLevel: val,
      screenPosition: direction,
      eventType: geo.event.zoom
    };
    if (base) {
      base.renderer().geoTrigger(geo.event.zoom, evt, true);
    }

    if (evt.geo.preventDefault) {
      return;
    }

    m_zoom = val;
<<<<<<< HEAD

    previousCenter = m_center;
=======
>>>>>>> 0b0e0744
    m_center = m_this.displayToGcs({
      x: m_width / 2,
      y: m_height / 2
    });
<<<<<<< HEAD

    evt.gcsDelta = {
      x: m_center.x - previousCenter.x,
      y: m_center.y - previousCenter.y
    };

=======
>>>>>>> 0b0e0744
    m_this.children().forEach(function (child) {
      child.geoTrigger(geo.event.zoom, evt, true);
    });
    return m_this;
  };

  ////////////////////////////////////////////////////////////////////////////
  /**
   * Pan the map by (x: dx, y: dy) pixels.
   *
   * @param {Object} delta
   * @returns {geo.map}
   */
  ////////////////////////////////////////////////////////////////////////////
  this.pan = function (delta) {
    var base = m_this.baseLayer(),
        evt;

    evt = {
      geo: {},
      screenDelta: delta,
      eventType: geo.event.pan
    };
    // first pan the base layer
    if (base) {
      base.renderer().geoTrigger(geo.event.pan, evt, true);
    }

    // If the base renderer says the pan is invalid, then cancel the action.
    if (evt.geo.preventDefault) {
      return;
    }

    m_center = m_this.displayToGcs({
      x: m_width / 2,
      y: m_height / 2
    });
    m_this.children().forEach(function (child) {
      child.geoTrigger(geo.event.pan, evt, true);
    });

    m_this.modified();
    return m_this;
  };

  ////////////////////////////////////////////////////////////////////////////
  /**
   * Set center of the map to the given geographic coordinates, or get the
   * current center.  Uses bare objects {x: 0, y: 0}.
   *
   * @param {Object} coordinates
   * @returns {Object|geo.map}
   */
  ////////////////////////////////////////////////////////////////////////////
  this.center = function (coordinates) {
    var newCenter, currentCenter;

    if (coordinates === undefined) {
      return m_center;
    }

    // get the screen coordinates of the new center
    newCenter = m_this.gcsToDisplay(coordinates);
    currentCenter = m_this.gcsToDisplay(m_center);

    // call the pan method
    m_this.pan({
      x: currentCenter.x - newCenter.x,
      y: currentCenter.y - newCenter.y
    });

    return m_this;
  };

  ////////////////////////////////////////////////////////////////////////////
  /**
   * Add layer to the map
   *
   * @method addLayer
   * @param {geo.layer} layer to be added to the map
   * @return {geom.map}
   */
  ////////////////////////////////////////////////////////////////////////////
  this.createLayer = function (layerName, arg) {
    var newLayer = geo.createLayer(
      layerName, m_this, arg);

    if (newLayer !== null || newLayer !== undefined) {
      newLayer._resize(m_x, m_y, m_width, m_height);
    } else {
      return null;
    }

    if (newLayer.referenceLayer() || m_this.children().length === 0) {
      m_this.baseLayer(newLayer);
    }
    m_this.addChild(newLayer);
    m_this.modified();

    // TODO: need a better way to set the initial coordinates of a layer
    if (!newLayer.referenceLayer()) {
      m_this.center(m_this.center());
    }

    m_this.geoTrigger(geo.event.layerAdd, {
      type: geo.event.layerAdd,
      target: m_this,
      layer: newLayer
    });

    return newLayer;
  };

  ////////////////////////////////////////////////////////////////////////////
  /**
   * Remove layer from the map
   *
   * @method removeLayer
   * @param {geo.layer} layer that should be removed from the map
   * @return {geo.map}
   */
  ////////////////////////////////////////////////////////////////////////////
  this.deleteLayer = function (layer) {

    if (layer !== null && layer !== undefined) {
      layer._exit();

      m_this.removeChild(layer);

      m_this.modified();

      m_this.geoTrigger(geo.event.layerRemove, {
        type: geo.event.layerRemove,
        target: m_this,
        layer: layer
      });
    }

    /// Return deleted layer (similar to createLayer) as in the future
    /// we may provide extension of this method to support deletion of
    /// layer using id or some sort.
    return layer;
  };


  ////////////////////////////////////////////////////////////////////////////
  /**
   * Toggle visibility of a layer
   *
   *  @method toggleLayer
   *  @param {geo.layer} layer
   *  @returns {Boolean}
   */
  ////////////////////////////////////////////////////////////////////////////
  this.toggle = function (layer) {
    if (layer !== null && layer !== undefined) {
      layer.visible(!layer.visible());
      m_this.modified();

      m_this.geoTrigger(geo.event.layerToggle, {
        type: geo.event.layerToggle,
        target: m_this,
        layer: layer
      });
    }
    return m_this;
  };

  ////////////////////////////////////////////////////////////////////////////
  /**
   * Resize map
   *
   * @param {Number} x x-offset in display space
   * @param {Number} y y-offset in display space
   * @param {Number} w width in display space
   * @param {Number} h height in display space
   */
  ////////////////////////////////////////////////////////////////////////////
  this.resize = function (x, y, w, h) {
    var i, layers = m_this.children();

    m_x = x;
    m_y  = y;
    m_width = w;
    m_height = h;

    for (i = 0; i < layers.length; i += 1) {
      layers[i]._resize(x, y, w, h);
    }

    m_this.geoTrigger(geo.event.resize, {
      type: geo.event.resize,
      target: m_this,
      x: m_x,
      y: m_y,
      width: w,
      height: h
    });

    m_this.modified();
    return m_this;
  };

  ////////////////////////////////////////////////////////////////////////////
  /**
   * Convert from gcs coordinates to display coordinates
   *
   * @param input {[geo.latlng], [{x:_x, y: _y}], [x1,y1, x2, y2]}
   * @return [x:x1, y:y1, ...], [x1, y1, x2, y2]
   *
   * @note Currently only lat-lon inputs are supported
   */
  ////////////////////////////////////////////////////////////////////////////
  this.gcsToDisplay = function (input) {
    var world, output;

    /// Now handle different data types
    if ((input instanceof Array &&
         input.length > 0) || input instanceof Object) {
      world = m_baseLayer.toLocal(input);
      output = m_baseLayer.renderer().worldToDisplay(world);
    } else {
      /// Everything else
      throw "Conversion method latLonToDisplay does not handle " + input;
    }

    return output;
  };

  ////////////////////////////////////////////////////////////////////////////
  /**
   * Convert from display to latitude longitude coordinates
   */
  ////////////////////////////////////////////////////////////////////////////
  this.displayToGcs = function (input) {
    var output;

    /// Now handle different data types
    if ((input instanceof Array && input.length > 0) ||
         input instanceof Object) {
      output = m_baseLayer.renderer().displayToWorld(input);
      output = m_baseLayer.fromLocal(output);
    } else {
      throw "Conversion method displayToGcs does not handle " + input;
    }
    return output;
  };

  ////////////////////////////////////////////////////////////////////////////
  /**
   * Queries each layer for information at this location.
   *
   * @param location
   */
  ////////////////////////////////////////////////////////////////////////////
  this.query = function () {
    // TODO Implement this
  };

  ////////////////////////////////////////////////////////////////////////////
  /**
   * Sets or gets base layer for this map
   *
   * @param {geo.layer} baseLayer optional
   * @returns {geo.map|geo.layer}
   */
  ////////////////////////////////////////////////////////////////////////////
  this.baseLayer = function (baseLayer) {
    if (baseLayer !== undefined) {

      // The GCS of the layer must match the map
      if (m_gcs !== baseLayer.gcs()) {
        m_this.gcs(baseLayer.gcs());
      }

      m_baseLayer = baseLayer;

      // Set the layer as the reference layer
      m_baseLayer.referenceLayer(true);

      if (arg.center) {
        // This assumes that the base layer is initially centered at
        // (0, 0).  May want to add an explicit call to the base layer
        // to set a given center.
        m_this.center(arg.center);
      }
      if (arg.zoom !== undefined) {
        m_zoom = null;
        m_this.zoom(arg.zoom);
      }

      return m_this;
    }
    return m_baseLayer;
  };

  ////////////////////////////////////////////////////////////////////////////
  /**
   * Manually force to render map
   */
  ////////////////////////////////////////////////////////////////////////////
  this.draw = function () {
    var i, layers = m_this.children();

    m_this.geoTrigger(geo.event.draw, {
        type: geo.event.draw,
        target: m_this
      }
    );

    m_this._update();

    for (i = 0; i < layers.length; i += 1) {
      layers[i].draw();
    }

    m_this.geoTrigger(geo.event.drawEnd, {
        type: geo.event.drawEnd,
        target: m_this
      }
    );

    return m_this;
  };

  // TODO: Add documentation headers:
  ////////////////////////////////////////////////////////////////////////////
  /**
   */
  ////////////////////////////////////////////////////////////////////////////
  this.animate = function (layers) {
    var animationRange;
    layers = layers === undefined ? m_this.children() : layers;

    if (m_animationState.timestep === null) {
      animationRange = calculateGlobalAnimationRange(layers);

      if (!animationRange.start || !animationRange.end) {
        throw "Animation range could not be calculated. " +
              "Check that layers have ranges associated with them";
      }

      m_animationState = {
        range: animationRange,
        timestep: cloneTimestep(animationRange.start),
        "layers": layers
      };
    }

    m_this._animate();
    return m_this;
  };

  this.pauseAnimation = function () {
    m_this.geoTrigger(geo.event.animationPause);
    return m_this;
  };

  this.stopAnimation = function () {
    m_this.geoTrigger(geo.event.animationStop);
    m_animationState.timestep = null;
    return m_this;
  };

  this.stepAnimationForward = function (layers) {
    var animationRange;
    layers = layers === undefined ? m_animationState.layers: layers;

    if (layers === null) {
      layers = m_this.children();
    }

    if (m_animationState.timestep === null) {
      animationRange = calculateGlobalAnimationRange(layers);

      m_animationState = {
        range: animationRange,
        timestep: cloneTimestep(animationRange.start),
        "layers": layers
      };
    }

    m_this._stepAnimationForward();
    return m_this;
  };

  this.stepAnimationBackward = function (layers) {
    var animationRange;
    layers = layers === undefined ? m_animationState.layers: layers;

    if (layers === null) {
      layers = m_this.children();
    }

    if (m_animationState.timestep === null) {
      animationRange = calculateGlobalAnimationRange(layers);

      m_animationState = {
        range: animationRange,
        timestep: cloneTimestep(animationRange.end),
        "layers": layers
      };
    }

    m_this._stepAnimationBackward();
    return m_this;
  };

  this._animate = function () {
    var animationRange, nextTimestep, id;

    animationRange = m_animationState.range;
    nextTimestep = cloneTimestep(animationRange.start);
    m_stop = false;
    m_pause = false;

    nextTimestep = geo.time.incrementTime(nextTimestep, animationRange.deltaUnits,
      animationRange.delta);

    if (nextTimestep > animationRange.end) {
      throw "Invalid time range";
    }

    function renderTimestep() {
      if (m_animationState.timestep > animationRange.end || m_stop) {
        clearInterval(id);
        m_animationState.timestep = null;
        m_this.geoTrigger(geo.event.animationComplete);
      }
      else if (m_pause) {
        clearInterval(id);
      }
      else {
        m_this._animateTimestep();
        m_animationState.timestep = geo.time.incrementTime(m_animationState.timestep,
            m_animationState.range.deltaUnits, m_animationState.range.delta);
      }

    }

    id = setInterval(renderTimestep, 10);
    return m_this;
  };

  this._animateTimestep = function () {

    if (m_animationState) {

      $.each(m_animationState.layers, function (i, layer) {
        var timestep = m_animationState.timestep;

        if (timestep instanceof Date) {
          timestep = timestep.getTime();
        }

        layer._update({timestep: timestep});
      });

      m_this.geoTrigger(
        geo.event.animate, {
        timestep: m_animationState.timestep
      });
      m_this.draw();
    }

    return m_this;
  };

  this._stepAnimationForward = function () {
    var nextTimestep;

    if (m_animationState.timestep === null) {
      m_animationState.timestep = cloneTimestep(m_animationState.range.start);
    }

    nextTimestep = cloneTimestep(m_animationState.timestep);
    nextTimestep = geo.time.incrementTime(nextTimestep, m_animationState.range.deltaUnits,
        m_animationState.range.delta);

    if (nextTimestep <= m_animationState.range.end) {
      m_animationState.timestep = nextTimestep;
      m_this._animateTimestep();
    }

    return m_this;
  };

  this._stepAnimationBackward = function () {
    var previousTimestep;

    if (m_animationState.timestep === null) {
      m_animationState.timestep = cloneTimestep(m_animationState.range.end);
    }

    previousTimestep = cloneTimestep(m_animationState.timestep);
    previousTimestep = geo.time.incrementTime(
      previousTimestep,
      m_animationState.range.deltaUnits,
      -m_animationState.range.delta
    );

    if (previousTimestep < m_animationState.range.start) {
      return;
    }

    m_animationState.timestep = previousTimestep;
    m_this._animateTimestep();

    return m_this;
  };

  ////////////////////////////////////////////////////////////////////////////
  /**
   * Attach a file reader to a layer in the map to be used as a drop target.
   */
  ////////////////////////////////////////////////////////////////////////////
  this.fileReader = function (readerType, opts) {
    var layer, renderer;
    opts = opts || {};
    if (!readerType) {
      return m_fileReader;
    }
    layer = opts.layer;
    if (!layer) {
      renderer = opts.renderer;
      if (!renderer) {
        renderer = "d3Renderer";
      }
      layer = m_this.createLayer("feature", {renderer: renderer});
    }
    opts.layer = layer;
    opts.renderer = renderer;
    m_fileReader = geo.createFileReader(readerType, opts);
    return m_this;
  };

  ////////////////////////////////////////////////////////////////////////////
  /**
   * Initialize the map
   */
  ////////////////////////////////////////////////////////////////////////////
  this._init = function (arg) {
    var i;

    if (m_node === undefined || m_node === null) {
      throw "Map require DIV node";
    }

    if (arg !== undefined && arg.layers !== undefined) {
      for (i = 0; i < arg.layers.length; i += 1) {
        if (i === 0) {
          m_this.baseLayer(arg.layers[i]);
        }

        m_this.addLayer(arg.layers[i]);
      }
    }
    return m_this;
  };

  ////////////////////////////////////////////////////////////////////////////
  /**
   * Update map
   */
  ////////////////////////////////////////////////////////////////////////////
  this._update = function (request) {
    var i, layers = m_this.children();
    for (i = 0; i < layers.length; i += 1) {
      layers[i]._update(request);
    }
    return m_this;
  };

  ////////////////////////////////////////////////////////////////////////////
  /**
   * Exit this map
   */
  ////////////////////////////////////////////////////////////////////////////
  this._exit = function () {
    var i, layers = m_this.children();
    for (i = 0; i < layers.length; i += 1) {
      layers[i]._exit();
    }
    if (m_this.interactor()) {
      m_this.interactor().destroy();
      m_this.interactor(null);
    }
  };

  this._init(arg);

  // set up drag/drop handling
  this.node().on("dragover", function (e) {
    var evt = e.originalEvent;

    if (m_this.fileReader()) {
      evt.stopPropagation();
      evt.preventDefault();
      evt.dataTransfer.dropEffect = "copy";
    }
  })
  .on("drop", function (e) {
    var evt = e.originalEvent, reader = m_this.fileReader(),
        i, file;

    function done() {
      m_this.draw();
    }

    if (reader) {
      evt.stopPropagation();
      evt.preventDefault();

      for (i = 0; i < evt.dataTransfer.files.length; i += 1) {
        file = evt.dataTransfer.files[i];
        if (reader.canRead(file)) {
          reader.read(file, done); // to do: trigger event on done
        }
      }
    }
  });

  ////////////////////////////////////////////////////////////////////////////
  /**
   * Get or set the map interactor
   */
  ////////////////////////////////////////////////////////////////////////////
  this.interactor = function (arg) {
    if (arg === undefined) {
      return m_interactor;
    }
    m_interactor = arg;

    // this makes it possible to set a null interactor
    // i.e. map.interactor(null);
    if (m_interactor) {
      m_interactor.map(m_this);
    }
    return m_this;
  };

  ////////////////////////////////////////////////////////////////////////////
  /**
   * Get or set the min/max zoom range.
   *
   * @param {Object} arg {min: minimumzoom, max: maximumzom}
   * @returns {Object|geo.map}
   */
  ////////////////////////////////////////////////////////////////////////////
  this.zoomRange = function (arg) {
    if (arg === undefined) {
      return $.extend({}, m_validZoomRange);
    }
    m_validZoomRange.min = arg.min;
    m_validZoomRange.max = arg.max;
    return m_this;
  };

  ////////////////////////////////////////////////////////////////////////////
  /**
   * Start an animated zoom/pan.
   *
   * opts = {
   *   center: { x: ... , y: ... } // the new center
   *   zoom: ... // the new zoom level
   *   duration: ... // the duration (in ms) of the transition
   *   ease: ... // an easing function [0, 1] -> [0, 1]
   * }
   *
   * @param {Object} opts
   * @returns {geo.map}
   */
  ////////////////////////////////////////////////////////////////////////////
  this.transition = function (opts) {
    if (m_transition) {
      console.log("Cannot start a transition until the" +
                  " current transition is finished");
      return m_this;
    }

    function interp1(p0, p1, t) {
      return p0 + (p1 - p0) * t;
    }
    function defaultInterp(p0, p1) {
      return function (t) {
        return [
          interp1(p0[0], p1[0], t),
          interp1(p0[1], p1[1], t),
          interp1(p0[2], p1[2], t)
        ];
      };
    }

    // Transform zoom level into z-coordinate and inverse
    function zoom2z(z) {
      return 360 * Math.pow(2, -1 - z);
    }
    function z2zoom(z) {
      return -1 - Math.log2(z / 360);
    }

    var defaultOpts = {
      center: m_this.center(),
      zoom: m_this.zoom(),
      duration: 1000,
      ease: function (t) {
        return t;
      },
      interp: defaultInterp,
      done: null,
      zCoord: true
    };

    $.extend(defaultOpts, opts);

    m_transition = {
      start: {
        center: m_this.center(),
        zoom: m_this.zoom()
      },
      end: {
        center: defaultOpts.center,
        zoom: defaultOpts.zoom
      },
      ease: defaultOpts.ease,
      zCoord: defaultOpts.zCoord,
      done: defaultOpts.done
    };

    if (defaultOpts.zCoord) {
      m_transition.interp = defaultOpts.interp(
        [
          m_transition.start.center.x,
          m_transition.start.center.y,
          zoom2z(m_transition.start.zoom)
        ],
        [
          m_transition.end.center.x,
          m_transition.end.center.y,
          zoom2z(m_transition.end.zoom)
        ]
      );
    } else {
      m_transition.interp = defaultOpts.interp(
        [
          m_transition.start.center.x,
          m_transition.start.center.y,
          m_transition.start.zoom
        ],
        [
          m_transition.end.center.x,
          m_transition.end.center.y,
          m_transition.end.zoom
        ]
      );
    }

    function anim(time) {
      var done = m_transition.done;
      if (!m_transition.start.time) {
        m_transition.start.time = time;
        m_transition.end.time = time + defaultOpts.duration;
      }
      if (time >= m_transition.end.time) {
        m_this.center(m_transition.end.center);
        m_this.zoom(m_transition.end.zoom);
        m_transition = null;
        if (done) {
          done();
        }
        return;
      }

      var z = m_transition.ease(
        (time - m_transition.start.time) / defaultOpts.duration
      );

      var p = m_transition.interp(z);
      if (m_transition.zCoord) {
        p[2] = z2zoom(p[2]);
      }
      m_this.center({
        x: p[0],
        y: p[1]
      });
      m_this.zoom(p[2]);

      window.requestAnimationFrame(anim);
    }

    window.requestAnimationFrame(anim);
    return m_this;
  };

  this.interactor(arg.interactor || geo.mapInteractor());

  return this;
};

inherit(geo.map, geo.sceneObject);<|MERGE_RESOLUTION|>--- conflicted
+++ resolved
@@ -201,24 +201,17 @@
     }
 
     m_zoom = val;
-<<<<<<< HEAD
-
     previousCenter = m_center;
-=======
->>>>>>> 0b0e0744
     m_center = m_this.displayToGcs({
       x: m_width / 2,
       y: m_height / 2
     });
-<<<<<<< HEAD
 
     evt.gcsDelta = {
       x: m_center.x - previousCenter.x,
       y: m_center.y - previousCenter.y
     };
 
-=======
->>>>>>> 0b0e0744
     m_this.children().forEach(function (child) {
       child.geoTrigger(geo.event.zoom, evt, true);
     });
