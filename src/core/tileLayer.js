 (function () {
  'use strict';

  /**
   * Standard modulo operator where the output is in [0, b) for all inputs.
   * @private
   */
  function modulo(a, b) {
    return ((a % b) + b) % b;
  }

  /**
   * Pick a subdomain from a list of subdomains based on a the tile location.
   *
   * @param {number} x: the x tile coordinate.
   * @param {number} y: the y tile coordinate.
   * @param {list} subdomains: the list of known subdomains.
   */
  function m_getTileSubdomain(x, y, subdomains) {
    return subdomains[modulo(x + y, subdomains.length)];
  }

  /**
   * Returns an OSM tile server formatting function from a standard format
   * string. Replaces {s}, {z}, {x}, and {y}.
   *
   * @param {string} base The tile format string
   * @returns: a conversion function.
   * @private.
   */
  function m_tileUrlFromTemplate(base) {
    return function (x, y, z, subdomains) {
      return base.replace('{s}', m_getTileSubdomain(x, y, subdomains))
        .replace('{z}', z)
        .replace('{x}', x)
        .replace('{y}', y);
    };
  }

  //////////////////////////////////////////////////////////////////////////////
  /**
   * This method defines a tileLayer, which is an abstract class defining a
   * layer divided into tiles of arbitrary data.  Notably, this class provides
   * the core functionality of the osmLayer, but hooks exist to render tiles
   * dynamically from vector data, or to display arbitrary grids of images
   * in a custom coordinate system.  When multiple zoom levels are present
   * in a given dataset, this class assumes that the space occupied by
   * tile (i, j) at level z is covered by a 2x2 grid of tiles at zoom
   * level z + 1:
   *
   *   (2i, 2j),     (2i, 2j + 1)
   *   (2i + 1, 2j), (2i + 1, 2j + 1)
   *
   * The higher level tile set should represent a 2x increase in resolution.
   *
   * Although not currently supported, this class is intended to extend to
   * 3D grids of tiles as well where 1 tile is covered by a 2x2x2 grid of
   * tiles at the next level.  The tiles are assumed to be rectangular,
   * identically sized, and aligned with x/y axis of the underlying
   * coordinate system.  The local coordinate system is in pixels relative
   * to the current zoom level and changes when the zoom level crosses an
   * integer threshold.
   *
   * The constructor takes a number of optional parameters that customize
   * the display of the tiles.  The default values of these options are
   * stored as the `defaults` attribution on the constructor.  Supporting
   * alternate tiling protocols often only requires adjusting these
   * defaults.
   *
   * @class
   * @extends geo.featureLayer
   * @param {object?} options
   * @param {number} [options.minLevel=0]    The minimum zoom level available
   * @param {number} [options.maxLevel=18]   The maximum zoom level available
   * @param {number} [options.tileOverlap=0]
   *    Number of pixels of overlap between tiles
   * @param {number} [options.tileWidth=256]
   *    The tile width as displayed without overlap
   * @param {number} [options.tileHeight=256]
   *    The tile height as displayed without overlap
   * @param {number} [options.cacheSize=400] The maximum number of tiles to
   *    cache.  The default is 200 if keepLower is false.
   * @param {bool}   [options.keepLower=true]
   *    Keep lower zoom level tiles when showing high zoom level tiles.  This
   *    uses more memory but results in smoother transitions.
   * @param {bool}   [options.wrapX=true]    Wrap in the x-direction
   * @param {bool}   [options.wrapY=false]   Wrap in the y-direction
   * @param {number} [options.minX=0]        The minimum world coordinate in X
   * @param {number} [options.maxX=255]      The maximum world coordinate in X
   * @param {number} [options.minY=0]        The minimum world coordinate in Y
   * @param {number} [options.maxY=255]      The maximum world coordinate in Y
   * @param {function|string} [options.url=null]
   *   A function taking the current tile indices and returning a URL or jquery
   *   ajax config to be passed to the {geo.tile} constructor.
   *   Example:
   *     (x, y, z, subdomains) => "http://example.com/z/y/x.png"
   *   If this is a string, a template url with {x}, {y}, {z}, and {s} as
   *   template variables.  {s} picks one of the subdomains parameter.
   * @param {string|list} [options.subdomain="abc"]  Subdomains to use in
   *   template url strings.  If a string, this is converted to a list before
   *   being passed to a url function.
   * @param {string} [options.baseUrl=null]  If defined, use the old-style base
   *   url instead of the options.url parameter.  This is functionally the same
   *   as using a url of baseUrl/{z}/{x}/{y}.(options.imageFormat || png).  If
   *   the specified string does not end in a slash, one is added.
   * @param {string} [options.imageFormat='png']
   *   This is only used if a baseUrl is specified, in which case it determines
   *   the image name extension used in the url.
   * @param {number} [options.animationDuration=0]
   *   The number of milliseconds for the tile loading animation to occur.  **This
   *   option is currently buggy because old tiles will purge before the animation
   *   is complete.**
   * @param {string} [options.attribution]
   *   An attribution to display with the layer (accepts HTML)
   * @param {function} [options.tileRounding=Math.round]
   *   This function determines which tiles will be loaded when the map is at
   *   a non-integer zoom.  For example, `Math.floor`, will use tile level 2
   *   when the map is at zoom 2.9.
   * @param {function} [options.tileOffset]
   *   This function takes a zoom level argument and returns, in units of
   *   pixels, the coordinates of the point (0, 0) at the given zoom level
   *   relative to the bottom left corner of the domain.
   * @param {bool}   [options.topDown=false]  True if the gcs is top-down,
   *   false if bottom-up (the ingcs does not matter, only the gcs coordinate
   *   system).  When false, this inverts the gcs y-coordinate when calculating
   *   local coordinates.
   * @returns {geo.tileLayer}
   */
  //////////////////////////////////////////////////////////////////////////////
  geo.tileLayer = function (options) {
    if (!(this instanceof geo.tileLayer)) {
      return new geo.tileLayer(options);
    }
    geo.featureLayer.call(this, options);

    options = $.extend(true, {}, this.constructor.defaults, options || {});
    if (!options.cacheSize) {
      // this size should be sufficient for a 4k display
      options.cacheSize = options.keepLower ? 600 : 200;
    }
    if ($.type(options.subdomains) === 'string') {
      options.subdomains = options.subdomains.split('');
    }
    /* We used to call the url option baseUrl.  If a baseUrl is specified, use
     * it instead of url, interpretting it as before. */
    if (options.baseUrl) {
      var url = options.baseUrl;
      if (url && url.charAt(url.length - 1) !== '/') {
        url += '/';
      }
      options.url = url + '{z}/{x}/{y}.' + (options.imageFormat || 'png');
    }
    /* Save the original url so that we can return it if asked */
    options.originalUrl = options.url;
    if ($.type(options.url) === 'string') {
      options.url = m_tileUrlFromTemplate(options.url);
    }

    var lastZoom = null,
        lastX = null,
        lastY = null,
        s_init = this._init,
        s_exit = this._exit,
        m_exited;

    // copy the options into a private variable
    this._options = $.extend(true, {}, options);

    // set the layer attribution text
    this.attribution(options.attribution);

    // initialize the object that keeps track of actively drawn tiles
    this._activeTiles = {};

    // initialize the object that stores active tile regions in a
    // tree-like structure providing quick queries to determine
    // if tiles are completely obscured or not.
    this._tileTree = {};

    // initialize the in memory tile cache
    this._cache = geo.tileCache({size: options.cacheSize});

<<<<<<< HEAD
    var m_tileOffsetValues = {};
=======
    // initialize the tile fetch queue
    this._queue = geo.fetchQueue({
      // this should probably be 6 * subdomains.length if subdomains are used
      size: 6,
      // if track is the same as the cache size, then neither processing time
      // nor memory will be wasted.  Larger values will use more memory,
      // smaller values will do needless computations.
      track: options.cacheSize,
      needed: function (tile) {
        return tile === this.cache.get(tile.toString());
      }.bind(this)
    });
>>>>>>> b5c7d754

    /**
     * Readonly accessor to the options object
     */
    Object.defineProperty(this, 'options', {get: function () {
      return $.extend({}, this._options);
    }});

    /**
     * Readonly accessor to the tile cache object.
     */
    Object.defineProperty(this, 'cache', {get: function () {
      return this._cache;
    }});

    /**
     * Readonly accessor to the active tile mapping.  This is an object containing
     * all currently drawn tiles (hash(tile) => tile).
     */
    Object.defineProperty(this, 'activeTiles', {get: function () {
      return $.extend({}, this._activeTiles); // copy on output
    }});

    /**
     * The number of tiles at the given zoom level
     * The default implementation just returns `Math.pow(2, z)`.
     * @param {number} level A zoom level
     * @returns {{x: nx, y: ny}} The number of tiles in each axis
     */
    this.tilesAtZoom = function (level) {
      var s = Math.pow(2, level);
      return {x: s, y: s};
    };

    /**
     * Returns true if the given tile index is valid:
     *   * min level <= level <= max level
     *   * 0 <= x <= 2^level - 1
     *   * 0 <= y <= 2^level - 1
     * @param {object} index The tile index
     * @param {number} index.x
     * @param {number} index.y
     * @param {number} index.level
     * @returns {geo.tile}
     */
    this.isValid = function (index) {
      if (!(this._options.minLevel <= index.level &&
           index.level <= this._options.maxLevel)) {
        return false;
      }
      if (!(this._options.wrapX ||
            0 <= index.x &&
            index.x <= this.tilesAtZoom(index.level).x - 1)) {
        return false;
      }
      if (!(this._options.wrapY ||
            0 <= index.y &&
            index.y <= this.tilesAtZoom(index.level).y - 1)) {
        return false;
      }
      return true;
    };

    /**
     * Returns the current origin tile and offset at the given zoom level.
     * This is intended to be cached in the future to optimize coordinate
     * transformations.
     * @protected
     * @param {number} level The target zoom level
     * @returns {object} {index: {x, y}, offset: {x, y}}
     */
    this._origin = function (level) {
      var origin = this.toLevel(this.toLocal(this.map().origin()), level),
          o = this._options,
          index, offset;

      // get the tile index
      index = {
        x: Math.floor(origin.x / o.tileWidth),
        y: Math.floor(origin.y / o.tileHeight)
      };

      // get the offset inside the tile (in pixels)
      // This computation should contain the only numerically unstable
      // subtraction in this class.  All other methods will assume
      // coordinates are given relative to the map origin.
      offset = {
        x: origin.x - o.tileWidth * index.x,
        y: origin.y - o.tileHeight * index.y
      };
      return {index: index, offset: offset};
    };

    /**
     * Returns a tile's bounds in its level coordinates.
     * @param {geo.tile} tile
     * @returns {object} bounds
     */
    this._tileBounds = function (tile) {
      var origin = this._origin(tile.index.level);
      return tile.bounds(origin.index, origin.offset);
    };

    /**
     * Returns the tile indices at the given point.
     * @param {object} point The coordinates in pixels relative to the map origin.
     * @param {number} point.x
     * @param {number} point.y
     * @param {number} level The target zoom level
     * @returns {object} The tile indices
     */
    this.tileAtPoint = function (point, level) {
      var o = this._origin(level);
      var map = this.map();
      point = this.displayToLevel(map.gcsToDisplay(point, null), level);
      var to = this._tileOffset(level);
      if (to) {
        point.x += to.x;
        point.y += to.y;
      }
      var tile = {
        x: Math.floor(
          o.index.x + (o.offset.x + point.x) / this._options.tileWidth
        ),
        y: Math.floor(
          o.index.y + (o.offset.y + point.y) / this._options.tileHeight
        )
      };
      return tile;
    };

    /**
     * Returns a tile's bounds in a gcs.
     * @param {object|tile} either a tile or an object with {x, y, level}
     *                      specifying a tile.
     * @param {string|geo.transform} [gcs] undefined to use the interface gcs,
     *    null to use the map gcs, or any other transform.
     * @returns {object} The tile bounds in the specified gcs.
     */
    this.gcsTileBounds = function (indexOrTile, gcs) {
      var tile = (indexOrTile.index ? indexOrTile : geo.tile({
            index: indexOrTile,
            size: {x: this._options.tileWidth, y: this._options.tileHeight},
            url: ''
          }));
      var to = this._tileOffset(tile.index.level),
          bounds = tile.bounds({x: 0, y: 0}, to),
          map = this.map(),
          unit = map.unitsPerPixel(tile.index.level);
      var coord = [{
            x: bounds.left * unit, y: this._topDown() * bounds.top * unit
          }, {
            x: bounds.right * unit, y: this._topDown() * bounds.bottom * unit
          }];
      gcs = (gcs === null ? map.gcs() : (
          gcs === undefined ? map.ingcs() : gcs));
      if (gcs !== map.gcs()) {
        coord = geo.transform.transformCoordinates(gcs, map.gcs(), coord);
      }
      return {
        left: coord[0].x,
        top: coord[0].y,
        right: coord[1].x,
        bottom: coord[1].y
      };
    };

    /**
     * Returns an instantiated tile object with the given indices.  This
     * method always returns a new tile object.  Use `_getTileCached`
     * to use the caching layer.
     * @param {object} index The tile index
     * @param {number} index.x
     * @param {number} index.y
     * @param {number} index.level
     * @param {object} source The tile index used for constructing the url
     * @param {number} source.x
     * @param {number} source.y
     * @param {number} source.level
     * @returns {geo.tile}
     */
    this._getTile = function (index, source) {
      var urlParams = source || index;
      return geo.tile({
        index: index,
        size: {x: this._options.tileWidth, y: this._options.tileHeight},
        queue: this._queue,
        url: this._options.url(urlParams.x, urlParams.y, urlParams.level || 0,
                               this._options.subdomains)
      });
    };

    /**
     * Returns an instantiated tile object with the given indices.  This
     * method is similar to `_getTile`, but checks the cache before
     * generating a new tile.
     * @param {object} index The tile index
     * @param {number} index.x
     * @param {number} index.y
     * @param {number} index.level
     * @param {object} source The tile index used for constructing the url
     * @param {number} source.x
     * @param {number} source.y
     * @param {number} source.level
     * @returns {geo.tile}
     */
    this._getTileCached = function (index, source) {
      var tile = this.cache.get(this._tileHash(index));
      if (tile === null) {
        tile = this._getTile(index, source);
        this.cache.add(tile);
      }
      return tile;
    };

    /**
     * Returns a string representation of the tile at the given index.
     * This method is used as a hashing function for the caching layer.
     *
     * Note: This method _must_ return the same string as:
     *
     *   tile({index: index}).toString();
     *
     * @param {object} index The tile index
     * @param {number} index.x
     * @param {number} index.y
     * @param {number} index.level
     * @returns {string}
     */
    this._tileHash = function (index) {
      return [index.level || 0, index.y, index.x].join('_');
    };

    /**
     * Returns the optimal starting and ending tile indices
     * (inclusive) necessary to fill the given viewport.
     * @param {number} level The zoom level
     * @param {object} bounds The map bounds in world coordinates
     */
    this._getTileRange = function (level, bounds) {
      return {
        start: this.tileAtPoint({
          x: bounds.left,
          y: bounds.top
        }, level),
        end: this.tileAtPoint({
          x: bounds.right,
          y: bounds.bottom
        }, level)
      };
    };

    /**
     * Returns a list of tiles necessary to fill the screen at the given
     * zoom level, center point, and viewport size.  The list is optionally
     * ordered by loading priority (center tiles first).
     *
     * @protected
     * @param {number} maxLevel The zoom level
     * @param {object} bounds The map bounds
     * @param {boolean} sorted Return a sorted list
     * @returns {geo.tile[]} An array of tile objects
     */
    this._getTiles = function (maxLevel, bounds, sorted) {
      var i, j, tiles = [], index, nTilesLevel,
          start, end, indexRange, source, center,
          level, minLevel = this._options.keepLower ? 0 : maxLevel;

      /* Generate a list of the tiles that we want to create.  This is done
       * before sorting, because we want to actually generate the tiles in
       * the sort order. */
      for (level = minLevel; level <= maxLevel; level += 1) {
        // get the tile range to fetch
        indexRange = this._getTileRange(level, bounds);
        start = indexRange.start;
        end = indexRange.end;

        // total number of tiles existing at this level
        nTilesLevel = this.tilesAtZoom(level);

        // loop over the tile range
        index = {level: level};
        index.nx = nTilesLevel.x;
        index.ny = nTilesLevel.y;

        for (i = start.x; i <= end.x; i += 1) {
          index.x = i;
          for (j = start.y; j <= end.y; j += 1) {
            index.y = j;

            source = $.extend({}, index);
            if (this._options.wrapX) {
              source.x = modulo(index.x, index.nx);
            }
            if (this._options.wrapY) {
              source.y = modulo(index.y, index.ny);
            }

            if (this.isValid(source)) {
              tiles.push({index: $.extend({}, index), source: source});
            }
          }
        }
      }

      if (sorted) {
        center = {
          x: (start.x + end.x) / 2,
          y: (start.y + end.y) / 2,
          level: maxLevel,
          bottomLevel: maxLevel
        };
        var numTiles = Math.max(end.x - start.x, end.y - start.y) + 1;
        for (; numTiles >= 1; numTiles /= 2) {
          center.bottomLevel -= 1;
        }
        tiles.sort(this._loadMetric(center));
        /* If we are using a fetch queue, start a new batch */
        if (this._queue) {
          this._queue.batch(true);
        }
      }
      /* Actually get the tiles. */
      for (i = 0; i < tiles.length; i += 1) {
        tiles[i] = this._getTileCached(tiles[i].index, tiles[i].source);
      }
      return tiles;
    };

    /**
     * Prefetches tiles up to a given zoom level around a given bounding box.
     *
     * @param {number} level The zoom level
     * @param {object} bounds The map bounds
     * @returns {$.Deferred} resolves when all of the tiles are fetched
     */
    this.prefetch = function (level, bounds) {
      var tiles;
      tiles = this._getTiles(level, bounds, true);
      return $.when.apply($,
        tiles.map(function (tile) {
          return tile.fetch();
        })
      );
    };

    /**
     * This method returns a metric that determines tile loading order.  The
     * default implementation prioritizes tiles that are closer to the center,
     * or at a lower zoom level.
     * @protected
     * @param {index1} center   The center tile
     * @param {number} center.x
     * @param {number} center.y
     * @returns {function} A function accepted by Array.prototype.sort
     */
    this._loadMetric = function (center) {
      return function (a, b) {
        var a0, b0, dx, dy, cx, cy, scale;

        a = a.index || a;
        b = b.index || b;
        // shortcut if zoom level differs
        if (a.level !== b.level) {
          if (center.bottomLevel && ((a.level >= center.bottomLevel) !==
                                     (b.level >= center.bottomLevel))) {
            return a.level >= center.bottomLevel ? -1 : 1;
          }
          return a.level - b.level;
        }

        /* compute the center coordinates relative to a.level.  Since we really
         * care about the center of the tiles, use an offset */
        scale = Math.pow(2, a.level - center.level);
        cx = (center.x + 0.5) * scale - 0.5;
        cy = (center.y + 0.5) * scale - 0.5;

        // calculate distances to the center squared
        dx = a.x - cx;
        dy = a.y - cy;
        a0 = dx * dx + dy * dy;

        dx = b.x - cx;
        dy = b.y - cy;
        b0 = dx * dx + dy * dy;

        // return negative if a < b, or positive if a > b
        return a0 - b0;
      };
    };

    /**
     * Convert a coordinate from pixel coordinates at the given zoom
     * level to world coordinates.
     * @param {object} coord
     * @param {number} coord.x The offset in pixels (level 0) from the left edge
     * @param {number} coord.y The offset in pixels (level 0) from the bottom edge
     * @param {number} level   The zoom level of the source coordinates
     */
    this.fromLevel = function (coord, level) {
      var s = Math.pow(2, -level);
      return {
        x: coord.x * s,
        y: coord.y * s
      };
    };

    /**
     * Convert a coordinate from layer coordinates to pixel coordinates at the
     * given zoom level.
     * @param {object} coord
     * @param {number} coord.x The offset in pixels (level 0) from the left edge
     * @param {number} coord.y The offset in pixels (level 0) from the bottom edge
     * @param {number} level   The zoom level of the new coordinates
     */
    this.toLevel = function (coord, level) {
      var s = Math.pow(2, level);
      return {
        x: coord.x * s,
        y: coord.y * s
      };
    };

    /**
     * Draw the given tile on the active canvas.
     * @param {geo.tile} tile The tile to draw
     */
    this.drawTile = function (tile) {
      var hash = tile.toString();

      if (this._activeTiles.hasOwnProperty(hash)) {
        // the tile is already drawn, move it to the top
        this._moveToTop(tile);
      } else {
        // pass to the rendering implementation
        this._drawTile(tile);
      }

      // add the tile to the active cache
      this._activeTiles[hash] = tile;
    };

    /**
     * Render the tile on the canvas.  This implementation draws the tiles directly
     * on the DOM using <img> tags.  Derived classes should override this method
     * to draw the tile on a renderer specific context.
     * @protected
     * @param {geo.tile} tile The tile to draw
     */
    this._drawTile = function (tile) {
      // Make sure this method is not called when there is
      // a renderer attached.
      //
      if (this.renderer() !== null) {
        throw new Error('This draw method is not valid on renderer managed layers.');
      }

      // get the layer node
      var div = $(this._getSubLayer(tile.index.level)),
          bounds = this._tileBounds(tile),
          duration = this._options.animationDuration,
          container = $('<div class="geo-tile-container"/>').attr(
            'tile-reference', tile.toString());

      // apply a transform to place the image correctly
      container.append(tile.image);
      container.css({
        position: 'absolute',
        left: (bounds.left - parseInt(div.attr('offsetx') || 0)) + 'px',
        top: (bounds.top - parseInt(div.attr('offsety') || 0)) + 'px'
      });

      // apply fade in animation
      if (duration > 0) {
        tile.fadeIn(duration);
      }

      // append the image element
      div.append(container);

      // add an error handler
      tile.catch(function () {
        // May want to do something special here later
        console.warn('Could not load tile at ' + tile.index);
        this._remove(tile);
      }.bind(this));
    };

    /**
     * Remove the given tile from the canvas and the active cache.
     * @param {geo.tile|string} tile The tile (or hash) to remove
     * @returns {geo.tile} the tile removed from the active layer
     */
    this.remove = function (tile) {
      var hash = tile.toString();
      var value = this._activeTiles[hash];

      if (value instanceof geo.tile) {
        this._remove(value);
      }

      delete this._activeTiles[hash];
      return value;
    };

    /**
     * Remove the given tile from the canvas.  This implementation just
     * finds and removes the <img> element created for the tile.
     * @param {geo.tile|string} tile The tile object to remove
     */
    this._remove = function (tile) {
      if (tile.image) {
        if (tile.image.parentElement) {
          $(tile.image.parentElement).remove();
        } else {
          /* This shouldn't happen, but sometimes does.  Originally it happened
           * when a tile was removed from the cache before it was finished
           * being used; there is still some much rarer condition that can
           * cause it.  Log that it happened until we can figure out how to fix
           * the issue. */
          console.log('No parent element to remove ' + tile.toString(), tile);
        }
        $(tile.image).remove();
      }
    };

    /**
     * Move the given tile to the top on the canvas.
     * @param {geo.tile} tile The tile object to move
     */
    this._moveToTop = function (tile) {
      $.noop(tile);
    };

    /**
     * Query the attached map for the current bounds and return them
     * as pixels at the current zoom level.
     * @returns {object}
     *  Bounds object with left, right, top, bottom keys
     * @protected
     */
    this._getViewBounds = function () {
      var map = this.map(),
          mapZoom = map.zoom(),
          zoom = this._options.tileRounding(mapZoom),
          scale = Math.pow(2, mapZoom - zoom),
          size = map.size();
      var ul = this.displayToLevel({x: 0, y: 0});
      var lr = this.displayToLevel({x: size.width, y: size.height});
      return {
        level: zoom,
        scale: scale,
        left: ul.x,
        right: lr.x,
        bottom: lr.y,
        top: ul.y
      };
    };

    /**
     * Remove all inactive tiles from the display.  An inactive tile
     * is one that is no longer visible either because it was panned
     * out of the active view or the zoom has changed.
     * @protected
     * @param {number} zoom Tiles (in bounds) at this zoom level will be kept
     * @param {boolean} doneLoading If true, allow purging additional tiles.
     */
    this._purge = function (zoom, doneLoading) {
      var tile, hash, bounds = {};

      // Don't purge tiles in an active update
      if (this._updating) {
        return;
      }

      // get the view bounds
      bounds = this._getViewBounds();

      for (hash in this._activeTiles) {// jshint ignore: line

        tile = this._activeTiles[hash];
        if (this._canPurge(tile, bounds, zoom, doneLoading)) {
          this.remove(tile);
        }
      }
      return this;
    };

    /**
     * Remove all active tiles from the canvas.
     * @returns {geo.tile[]} The array of tiles removed
     */
    this.clear = function () {
      var tiles = [], tile;

      // ignoring the warning here because this is a privately
      // controlled object with simple keys
      for (tile in this._activeTiles) {  // jshint ignore: line
        tiles.push(this.remove(tile));
      }

      // clear out the tile coverage tree
      this._tileTree = {};

      return tiles;
    };

    /**
     * Reset the layer to the initial state, clearing the canvas
     * and resetting the tile cache.
     * @returns {this} Chainable
     */
    this.reset = function () {
      this.clear();
      this._cache.clear();
    };

    /**
     * Compute local coordinates from the given world coordinates.  The
     * tile layer uses units of pixels relative to the world space
     * coordinate origin.
     * @param {object} pt A point in world space coordinates
     * @param {number|undefined} zoom If unspecified, use the map zoom.
     * @returns {object} Local coordinates
     */
    this.toLocal = function (pt, zoom) {
      var map = this.map(),
          unit = map.unitsPerPixel(zoom === undefined ? map.zoom() : zoom);
      return {
        x: pt.x / unit,
        y: this._topDown() * pt.y / unit
      };
    };

    /**
     * Compute world coordinates from the given local coordinates.  The
     * tile layer uses units of pixels relative to the world space
     * coordinate origin.
     * @param {object} pt A point in world space coordinates
     * @param {number|undefined} zoom If unspecified, use the map zoom.
     * @returns {object} Local coordinates
     */
    this.fromLocal = function (pt, zoom) {
      var map = this.map(),
          unit = map.unitsPerPixel(zoom === undefined ? map.zoom() : zoom);
      return {
        x: pt.x * unit,
        y: this._topDown() * pt.y * unit
      };
    };

    /**
     * Return a factor for invertin the y units as appropriate.
     * @return {number}
     */
    this._topDown = function () {
      return this._options.topDown ? 1 : -1;
    };

    /**
     * Return the DOM element containing a level specific layer.  This will
     * create the element if it doesn't already exist.
     * @param {number} level The zoom level of the layer to fetch
     * @return {DOM}
     */
    this._getSubLayer = function (level) {
      if (!this.canvas()) {
        return;
      }
      var node = this.canvas()
        .find('div[data-tile-layer=' + level.toFixed() + ']').get(0);
      if (!node) {
        node = $(
          '<div class=geo-tile-layer data-tile-layer="' + level.toFixed() + '"/>'
        ).css('transform-origin', '0px').get(0);
        this.canvas().append(node);
      }
      return node;
    };

    /**
     * Set sublayer transforms to align them with the given zoom level.
     * @param {number} level The target zoom level
     * @param {object} view The view bounds.  The top and left are used to
     *                      adjust the offset of tile layers.
     * @return {object} the x and y offsets for the current level.
     */
    this._updateSubLayers = function (level, view) {
      var canvas = this.canvas(),
          lastlevel = parseInt(canvas.attr('lastlevel')),
          lastx = parseInt(canvas.attr('lastoffsetx') || 0),
          lasty = parseInt(canvas.attr('lastoffsety') || 0);
      if (lastlevel === level && Math.abs(lastx - view.left) < 65536 &&
          Math.abs(lasty - view.top) < 65536) {
        return {x: lastx, y: lasty};
      }
      var to = this._tileOffset(level),
          x = parseInt(view.left) + to.x,
          y = parseInt(view.top) + to.y;
      canvas.find('.geo-tile-layer').each(function (idx, el) {
        var $el = $(el),
            layer = parseInt($el.data('tileLayer'));
        $el.css(
          'transform',
          'scale(' + Math.pow(2, level - layer) + ')'
        );
        var layerx = parseInt(x / Math.pow(2, level - layer)),
            layery = parseInt(y / Math.pow(2, level - layer)),
            dx = layerx - parseInt($el.attr('offsetx') || 0),
            dy = layery - parseInt($el.attr('offsety') || 0);
        $el.attr({offsetx: layerx, offsety: layery});
        $el.find('.geo-tile-container').each(function (tileidx, tileel) {
          $(tileel).css({
            left: (parseInt($(tileel).css('left')) - dx) + 'px',
            top: (parseInt($(tileel).css('top')) - dy) + 'px'
          });
        }.bind(this));
      }.bind(this));
      canvas.attr({lastoffsetx: x, lastoffsety: y, lastlevel: level});
      return {x: x, y: y};
    };

    /**
     * Update the view according to the map/camera.
     * @returns {this} Chainable
     */
    this._update = function (evt) {
      /* Ignore zoom events, as they are ALWAYS followed by a pan event */
      if (evt && evt.event && evt.event.event === geo.event.zoom) {
        return;
      }
      var map = this.map(),
          mapZoom = map.zoom(),
          zoom = this._options.tileRounding(mapZoom),
          center = this.displayToLevel(undefined, zoom),
          bounds = map.bounds(undefined, null),
          tiles, view = this._getViewBounds();

      tiles = this._getTiles(
        zoom, bounds, true
      );

      if (this._updateSubLayers) {
        // Update the transform for the local layer coordinates
        var offset = this._updateSubLayers(zoom, view) || {x: 0, y: 0};

        var to = this._tileOffset(zoom);
        if (this.renderer() === null) {
          this.canvas().css(
            'transform-origin',
            'center center'
          );
          this.canvas().css(
            'transform',
            'scale(' + (Math.pow(2, mapZoom - zoom)) + ')' +
            'translate(' +
            (-to.x + -(view.left + view.right) / 2 + map.size().width / 2 +
             offset.x) + 'px' + ',' +
            (-to.y + -(view.bottom + view.top) / 2 + map.size().height / 2 +
             offset.y) + 'px' + ')' +
            ''
          );
        }
        /* Set some attributes that can be used by non-css based viewers.  This
         * doesn't include the map center, as that may need to be handled
         * differently from the view center. */
        this.canvas().attr({
          scale: Math.pow(2, mapZoom - zoom),
          dx: -to.x + -(view.left + view.right) / 2,
          dy: -to.y + -(view.bottom + view.top) / 2,
          offsetx: offset.x,
          offsety: offset.y
        });
      }

      lastZoom = mapZoom;
      lastX = center.x;
      lastY = center.y;

      // reset the tile coverage tree
      this._tileTree = {};

      tiles.forEach(function (tile) {
        if (tile.fetched()) {
          /* if we have already fetched the tile, we know we can just draw it,
           * as the bounds won't have changed since the call to _getTiles. */
          this.drawTile(tile);

          // mark the tile as covered
          this._setTileTree(tile);
        } else {
          tile.then(function () {
            if (m_exited) {
              /* If we have disconnected the renderer, do nothing.  This
               * happens when the layer is being deleted. */
              return;
            }
            if (tile !== this.cache.get(tile.toString())) {
              /* If the tile has fallen out of the cache, don't draw it -- it
               * is untracked.  This may be an indication that a larger cache
               * should have been used. */
              return;
            }
            /* Check if a tile is still desired.  Don't draw it if it isn't. */
            var mapZoom = map.zoom(),
                zoom = this._options.tileRounding(mapZoom),
                view = this._getViewBounds();
            if (this._canPurge(tile, view, zoom)) {
              this.remove(tile);
              return;
            }

            this.drawTile(tile);

            // mark the tile as covered
            this._setTileTree(tile);
          }.bind(this));

          this.addPromise(tile);
        }
      }.bind(this));

      // purge all old tiles when the new tiles are loaded (successfully or not)
      $.when.apply($, tiles)
        .done(// called on success and failure
          function () {
            var map = this.map(),
                mapZoom = map.zoom(),
                zoom = this._options.tileRounding(mapZoom);
            this._purge(zoom, true);
          }.bind(this)
        );
    };

    /**
     * Set a value in the tile tree object indicating that the given area of
     * the canvas is covered by the tile.
     * @protected
     * @param {geo.tile} tile
     */
    this._setTileTree = function (tile) {
      var index = tile.index;
      this._tileTree[index.level] = this._tileTree[index.level] || {};
      this._tileTree[index.level][index.x] = this._tileTree[index.level][index.x] || {};
      this._tileTree[index.level][index.x][index.y] = tile;
    };

    /**
     * Get a value in the tile tree object if it exists or return null.
     * @protected
     * @param {object} index A tile index object
     * @param {object} index.level
     * @param {object} index.x
     * @param {object} index.y
     * @returns {geo.tile|null}
     */
    this._getTileTree = function (index) {
      return (
          (
            this._tileTree[index.level] || {}
          )[index.x] || {}
        )[index.y] || null;
    };

    /**
     * Returns true if the tile is completely covered by other tiles on the canvas.
     * Currently this method only checks layers +/- 1 away from `tile`.  If the
     * zoom level is allowed to change by 2 or more in a single update step, this
     * method will need to be refactored to make a more robust check.  Returns
     * an array of tiles covering it or null if any part of the tile is exposed.
     * @protected
     * @param {geo.tile} tile
     * @returns {geo.tile[]|null}
     */
    this._isCovered = function (tile) {
      var level = tile.index.level,
          x = tile.index.x,
          y = tile.index.y,
          tiles = [];

      // Check one level up
      tiles = this._getTileTree({
        level: level - 1,
        x: Math.floor(x / 2),
        y: Math.floor(y / 2)
      });
      if (tiles) {
        return [tiles];
      }

      // Check one level down
      tiles = [
        this._getTileTree({
          level: level + 1,
          x: 2 * x,
          y: 2 * y
        }),
        this._getTileTree({
          level: level + 1,
          x: 2 * x + 1,
          y: 2 * y
        }),
        this._getTileTree({
          level: level + 1,
          x: 2 * x,
          y: 2 * y + 1
        }),
        this._getTileTree({
          level: level + 1,
          x: 2 * x + 1,
          y: 2 * y + 1
        })
      ];
      if (tiles.every(function (t) { return t !== null; })) {
        return tiles;
      }

      return null;
    };

    /**
     * Returns true if the provided tile is outside of the current view bounds
     * and can be removed from the canvas.
     * @protected
     * @param {geo.tile} tile
     * @param {object?} bounds The view bounds
     * @param {object?} bounds.left
     * @param {object?} bounds.right
     * @param {object?} bounds.top
     * @param {object?} bounds.bottom
     * @returns {boolean}
     */
    this._outOfBounds = function (tile, bounds) {
      /* We may want to add an (n) tile edge buffer so we appear more
       * responsive */
      var to = this._tileOffset(tile.index.level);
      var scale = 1;
      if (tile.index.level !== bounds.level) {
        scale = Math.pow(2, (bounds.level || 0) - (tile.index.level || 0));
      }
      return (tile.bottom - to.y) * scale < bounds.top ||
             (tile.left - to.x) * scale   > bounds.right ||
             (tile.top - to.y) * scale    > bounds.bottom ||
             (tile.right - to.x) * scale  < bounds.left;
    };

    /**
     * Returns true if the provided tile can be purged from the canvas.  This method
     * will return `true` if the tile is completely covered by one or more other tiles
     * or it is outside of the active view bounds.  This method returns the logical and
     * of `_isCovered` and `_outOfBounds`.
     * @protected
     * @param {geo.tile} tile
     * @param {object?} bounds The view bounds (if empty, assume global bounds)
     * @param {number} bounds.left
     * @param {number} bounds.right
     * @param {number} bounds.top
     * @param {number} bounds.bottom
     * @param {number} bounds.level The zoom level the bounds are given as
     * @param {number} zoom Keep in bound tile at this zoom level
     * @param {boolean} doneLoading If true, allow purging additional tiles.
     * @returns {boolean}
     */
    this._canPurge = function (tile, bounds, zoom, doneLoading) {
      if (this._options.keepLower) {
        zoom = zoom || 0;
        if (zoom < tile.index.level) {
          return true;
        }
      } else {
        /* For tile layers that should only keep one layer, if loading is
         * finished, purge all but the current layer.  This is important for
         * semi-transparanet layers. */
        if ((doneLoading || this._isCovered(tile)) &&
            zoom !== tile.index.level) {
          return true;
        }
      }
      if (bounds) {
        return this._outOfBounds(tile, bounds);
      }
      return false;
    };

    /**
     * Convert display pixel coordinates (where (0,0) is the upper left) to
     * layer pixel coordinates (typically (0,0) is the center of the map and
     * the upper-left has the most negative values).
     * By default, this is done at the current base zoom level.
     *
     * @param pt: the point to convert.  If undefined, use the center of the
     *            display.
     * @param zoom: if specified, the zoom level to use.
     * @returns: the point in level coordinates.
     */
    this.displayToLevel = function (pt, zoom) {
      var map = this.map(),
          mapzoom = map.zoom(),
          roundzoom = this._options.tileRounding(mapzoom),
          unit = map.unitsPerPixel(zoom === undefined ? roundzoom : zoom);
      if (pt === undefined) {
        var size = map.size();
        pt = {x: size.width / 2, y: size.height / 2};
      }
      /* Reverse the y coordinate, since we expect the gcs coordinate system
       * to be right-handed and the level coordinate system to be
       * left-handed. */
      var gcsPt = map.displayToGcs(pt, null),
          lvlPt = {x: gcsPt.x / unit, y: this._topDown() * gcsPt.y / unit};
      return lvlPt;
    };

    /**
     * Get or set the tile url string or function.  If changed, load the new
     * tiles.
     *
     * @param {string|function} [url] The new tile url.
     * @returns {string|function|this}
     */
    this.url = function (url) {
      if (url === undefined) {
        return this._options.originalUrl;
      }
      if (url === this._options.originalUrl) {
        return this;
      }
      this._options.originalUrl = url;
      if ($.type(url) === 'string') {
        url = m_tileUrlFromTemplate(url);
      }
      this._options.url = url;
      this.reset();
      this.map().draw();
      return this;
    };

    /**
     * Get or set the subdomains used for templating.
     *
     * @param {string|list} [subdomains] A comma-separated list, a string of
     *      single character subdomains, or a list.
     * @returns {string|list|this}
     */
    this.subdomains = function (subdomains) {
      if (subdomains === undefined) {
        return this._options.subdomains;
      }
      if (subdomains) {
        if ($.type(subdomains) === 'string') {
          if (subdomains.indexOf(',') >= 0) {
            subdomains = subdomains.split(',');
          } else {
            subdomains = subdomains.split('');
          }
        }
        this._options.subdomains = subdomains;
        this.reset();
        this.map().draw();
      }
      return this;
    };

    /**
     * Return a value from the tileOffset function, caching it for different
     * levels.
     *
     * @param {Number} level the level to pass to the tileOffset function.
     * @returns {Object} a tile offset object with x and y properties.
     */
    this._tileOffset = function (level) {
      if (m_tileOffsetValues[level] === undefined) {
        m_tileOffsetValues[level] = this._options.tileOffset(level);
      }
      return m_tileOffsetValues[level];
    };

    /**
     * Initialize after the layer is added to the map.
     */
    this._init = function () {
      var sublayer;

      // call super method
      s_init.apply(this, arguments);

      if (this.renderer() === null) {
        // Initialize sublayers in the correct order
        for (sublayer = 0; sublayer <= this._options.maxLevel; sublayer += 1) {
          this._getSubLayer(sublayer);
        }
      }
      return this;
    };

    /**
     * Clean up the layer.
     */
    this._exit = function () {
      // call super method
      s_exit.apply(this, arguments);
      m_exited = true;
      return this;
    };

    geo.adjustLayerForRenderer('tile', this);

    return this;
  };

  /**
   * This object contains the default options used to initialize the tileLayer.
   */
  geo.tileLayer.defaults = {
    minLevel: 0,
    maxLevel: 18,
    tileOverlap: 0,
    tileWidth: 256,
    tileHeight: 256,
    wrapX: true,
    wrapY: false,
    url: null,
    subdomains: 'abc',
    minX: 0,
    maxX: 255,
    minY: 0,
    maxY: 255,
    tileOffset: function (level) {
      void(level);
      return {x: 0, y: 0};
    },
    topDown: false,
    keepLower: true,
    // cacheSize: 400,  // set depending on keepLower
    tileRounding: Math.round,
    attribution: '',
    animationDuration: 0
  };

  inherit(geo.tileLayer, geo.featureLayer);
})();<|MERGE_RESOLUTION|>--- conflicted
+++ resolved
@@ -1,4 +1,4 @@
- (function () {
+(function () {
   'use strict';
 
   /**
@@ -180,9 +180,6 @@
     // initialize the in memory tile cache
     this._cache = geo.tileCache({size: options.cacheSize});
 
-<<<<<<< HEAD
-    var m_tileOffsetValues = {};
-=======
     // initialize the tile fetch queue
     this._queue = geo.fetchQueue({
       // this should probably be 6 * subdomains.length if subdomains are used
@@ -195,7 +192,8 @@
         return tile === this.cache.get(tile.toString());
       }.bind(this)
     });
->>>>>>> b5c7d754
+
+    var m_tileOffsetValues = {};
 
     /**
      * Readonly accessor to the options object
